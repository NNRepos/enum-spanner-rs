mod automaton;
mod benchmark;
mod mapping;
mod matrix;
mod progress;
mod regex;

extern crate clap;
extern crate regex as lib_regex;
extern crate regex_syntax;
extern crate bit_vec;

use std::fs::File;
use std::io::prelude::*;
use std::io::{stdin, stdout};
use std::time;
use std::path::Path;

use clap::{App, Arg};
use mapping::Mapping;
use mapping::indexed_dag::TrimmingStrategy;
use benchmark::BenchmarkCase;

#[derive(PartialEq, Eq)]
enum DisplayFormat {
    /// Only display the count of matches
    Count,
    /// Display in the re-compare format: https://github.com/gchase/re-compare
    CompareFormat,
    /// Human-readable format
    Verbose { show_offset: bool },
}

fn main() {
    //  ____
    // |  _ \ __ _ _ __ ___  ___ _ __
    // | |_) / _` | '__/ __|/ _ \ '__|
    // |  __/ (_| | |  \__ \  __/ |
    // |_|   \__,_|_|  |___/\___|_|
    //
    let matches = App::new("Enumerate matchings")
        .version("0.1")
        .author("Rémi Dupré <remi.dupre@ens-paris-saclay.fr>\n\
		         Matthias Niewerth <matthias.niewerth@uni-bayreuth.de>")
        .about("Enumerate all matches of a regular document spanner on a text.")
        .arg(
            Arg::with_name("benchmark")
                .long("benchmark")
                .help("Output statistics. Requiers one of benchmark-file or file to be present.")
        )
        .arg(
            Arg::with_name("benchmark-file")
                .long("benchmark-file")
                .help("Read a set of benchmarks from a file in JSON syntax. Implies --benchmark")
                .takes_value(true)
        )
        .arg(
            Arg::with_name("regex")
                .help("The pattern to look for.")
                .required(true)
                .conflicts_with("benchmark-file"),
        )
        .arg(
            Arg::with_name("file")
                .help("The file to be read, if none is specified, STDIN is used.")
        )
        .arg(
            Arg::with_name("count")
                .short("c")
                .long("count")
                .help("Display the number of matches instead."),
        )
        .arg(
            Arg::with_name("bytes_offset")
                .short("b")
                .long("bytes-offset")
                .help("Print the 0-based offset of each matching part and groups."),
        )
        .arg(Arg::with_name("compare")
                .long("compare")
                .help("Output matches in a format suitable with re-compare: \
                       https://github.com/gchase/re-compare")
        )
        .arg(
            Arg::with_name("use_naive")
                .long("naive")
                .help("Use a naive algorithm to equivalently print all matches"),
        )
        .arg(
            Arg::with_name("use_naive_cubic")
                .long("naive-cubic")
                .help("Use a naive algorithm to enumerate all subwords that match the input regex. \
                       This algorithm runs in time O(|text|³ + exp(|regex|))"),
        )
        .arg(
            Arg::with_name("use_naive_quadratic")
                .long("naive-quadratic")
                .help("Use a naive algorithm to enumerate all subwords that match the input regex. \
                       This algorithm runs in time O(|regex||text|²)"),
        )
        .arg(
            Arg::with_name("debug_infos")
                .short("i")
                .long("debug-infos")
                .help("Display debuging infos"),
        )
		.arg(
			Arg::with_name("jump_distance")
			    .long("jump-distance")
                .short("j")
                .takes_value(true)
                .help("Distance between jump target. This affects the number of matrices computed and \
                       is a trade-off between pre-processing and enumeration time. Bigger values mean \
                       faster preprocessing and possibly slower enumeration."),
		)
        .arg(
            Arg::with_name("trimming_strategy")
            .long("trimming")
            .short("t")
            .takes_value(true)
            .default_value("full")
            .possible_value("full")
            .possible_value("partial")
            .possible_value("no")
            .help("Should the DAG be trimmed? Useful for benchmarking the effect of trimming."),
        )
        .arg(
            Arg::with_name("repetitions")
            .long("repetitions")
            .takes_value(true)
            .default_value("0")
            .help("Enables a detailed delay analysis if >0. The parameter gives the number of repetitions used to filter outliers."),
        )
        .get_matches();

    // Extract parameters
    let benchmark = matches.is_present("benchmark");
    let repetitions = match matches.value_of("repetitions") {
        None => 0,
        Some(s) => {
	        match s.parse::<usize>() {
		        Ok(n) => n,
                Err(_) => panic!("Not a number: {}", s),
	        }
        }
    };
    let count = matches.is_present("count");
    let show_offset = matches.is_present("bytes_offset");
    let compare_format = matches.is_present("compare");

    let use_naive = matches.is_present("use_naive");
    let use_naive_cubic = matches.is_present("use_naive_cubic");
    let use_naive_quadratic = matches.is_present("use_naive_quadratic");

    let debug_infos = matches.is_present("debug_infos");

    let trimming_strategy_str = matches.value_of("trimming_strategy");
    let trimming_strategy = match trimming_strategy_str {
        None => TrimmingStrategy::FullTrimming,
        Some("full") => TrimmingStrategy::FullTrimming,
        Some("partial") => TrimmingStrategy::PartialTrimming,
        Some("no") => TrimmingStrategy::NoTrimming,
        Some(s) => panic!("Invalid option for trimming: {}", s),
    };

    let jump_distance_str = matches.value_of("jump_distance");
    let jump_distance = match jump_distance_str {
	    None => 1,
        Some(s) => {
	        match s.parse::<usize>() {
		        Ok(n) => n,
                Err(_) => panic!("Not a number: {}", s),
	        }
        }
    };

    let display_format = match (count, compare_format, show_offset) {
        (true, _, _) => DisplayFormat::Count,
        (_, true, _) => DisplayFormat::CompareFormat,
        _ => DisplayFormat::Verbose { show_offset },
    };

    //  ____                  _                          _
    // | __ )  ___ _ __   ___| |__  _ __ ___   __ _ _ __| | __
    // |  _ \ / _ \ '_ \ / __| '_ \| '_ ` _ \ / _` | '__| |/ /
    // | |_) |  __/ | | | (__| | | | | | | | | (_| | |  |   <
    // |____/ \___|_| |_|\___|_| |_|_| |_| |_|\__,_|_|  |_|\_\
    //

    let benchmark_file = matches.value_of("benchmark-file");

    if benchmark_file != None {
        print!("[");
        let path = Path::new(benchmark_file.unwrap());
        let benchmarks = benchmark::BenchmarkCase::read_from_file(&path).unwrap();
        let mut first = true;
        for benchmark in benchmarks {
            let result;
            println!("{}", if first {""} else {","});
<<<<<<< HEAD
            if use_naive_quadratic {
                result = benchmark.run_quadratic().unwrap();
            } else {
                result = benchmark.run().unwrap();
            }
=======
            let result = benchmark.run(repetitions).unwrap();
>>>>>>> cc77d7cb
            print!("{}", serde_json::to_string_pretty(&result).unwrap());
            first = false;
        }
        println!("\n]");
        return;
    }

    let regex_str = matches.value_of("regex").unwrap();

    if benchmark {
        let benchmark_case = BenchmarkCase::new("CLI Benchmark".to_string(), "Benchmark invoked by CLI.".to_string(), matches.value_of("file").unwrap().to_string(), regex_str.to_string(), jump_distance, trimming_strategy);
        let result = benchmark_case.run(repetitions).unwrap();

        return;
    }


    //  ___                   _
    // |_ _|_ __  _ __  _   _| |_ ___
    //  | || '_ \| '_ \| | | | __/ __|
    //  | || | | | |_) | |_| | |_\__ \
    // |___|_| |_| .__/ \__,_|\__|___/
    //           |_|

    // Read the text
    let mut text = String::new();
    match matches.value_of("file") {
        Some(filename) => {
            let mut file = File::open(filename).unwrap();
            file.read_to_string(&mut text).unwrap()
        }
        None => stdin().read_to_string(&mut text).unwrap(),
    };

    // Remove trailing newlines
    while text.as_bytes().last() == Some(&b'\n') {
        text.pop();
    }

    //  __  __       _       _
    // |  \/  | __ _| |_ ___| |__
    // | |\/| |/ _` | __/ __| '_ \
    // | |  | | (_| | || (__| | | |
    // |_|  |_|\__,_|\__\___|_| |_|
    //

    let regex = regex::compile(regex_str);
    regex
        .render("automaton.dot")
        .expect("Could not create the dotfile.");

    let timer = time::Instant::now();

    fn handle_matches<'t>(
        matches: impl Iterator<Item = mapping::Mapping<'t>>,
        text: &str,
        timer: &time::Instant,
        display_format: DisplayFormat,
    ) {
        match display_format {
            DisplayFormat::Count => {
                let count = matches.count();
                println!("{}", count)
            }
            DisplayFormat::CompareFormat => {
                for mapping in matches {
                    let span = mapping
                        .main_span()
                        .expect("A mapping should never be empty");

                    println!(
                        r#">>>>{{"match": {:?}, "span": [{},{}], "time": {}}}"#,
                        &text[span.clone()],
                        span.start,
                        span.end,
                        timer.elapsed().as_millis()
                    )
                }

                println!(
                    r#">>>>{{"match": "EOF", "span": [-1,-1], "time": {}}}"#,
                    timer.elapsed().as_millis()
                );
            }
            DisplayFormat::Verbose { show_offset } => {
                for (count, mapping) in matches.enumerate() {
                    print!("{} -", count + 1);

                    if show_offset {
                        for (name, range) in mapping.iter_groups() {
                            print!(" {}:{},{}", name, range.start, range.end);
                        }
                    } else {
                        for (name, text) in mapping.iter_groups_text() {
                            print!(" {}:{:?}", name, text);
                        }
                    }

                    println!();
                }
            }
        }
    }

    let indexed_dag;

    let iter_matches:Box<Iterator<Item=Mapping>> = if use_naive {
        Box::new(mapping::naive::NaiveEnum::new(&regex, &text))
    } else if use_naive_cubic {
        Box::new(regex::naive::NaiveEnumCubic::new(regex_str, &text).unwrap())
    } else if use_naive_quadratic {
        Box::new(regex::naive::NaiveEnumQuadratic::new(regex_str, &text))
    } else {
        indexed_dag=regex::compile_matches_progress(regex, &text, jump_distance, trimming_strategy);
        Box::new(indexed_dag.iter())
    };

    handle_matches(iter_matches, &text, &timer, display_format);

    //  ____       _                   ___        __
    // |  _ \  ___| |__  _   _  __ _  |_ _|_ __  / _| ___  ___
    // | | | |/ _ \ '_ \| | | |/ _` |  | || '_ \| |_ / _ \/ __|
    // | |_| |  __/ |_) | |_| | (_| |  | || | | |  _| (_) \__ \
    // |____/ \___|_.__/ \__,_|\__, | |___|_| |_|_|  \___/|___/
    //                         |___/

    if debug_infos {
        eprintln!("===== Debug Infos =====");
        // eprintln!(" - Levels count: {}", compiled_matches.get_nb_levels());
    }

    std::process::exit(0);
}<|MERGE_RESOLUTION|>--- conflicted
+++ resolved
@@ -197,15 +197,11 @@
         for benchmark in benchmarks {
             let result;
             println!("{}", if first {""} else {","});
-<<<<<<< HEAD
             if use_naive_quadratic {
                 result = benchmark.run_quadratic().unwrap();
             } else {
-                result = benchmark.run().unwrap();
+                result = benchmark.run(repetitions).unwrap();
             }
-=======
-            let result = benchmark.run(repetitions).unwrap();
->>>>>>> cc77d7cb
             print!("{}", serde_json::to_string_pretty(&result).unwrap());
             first = false;
         }
